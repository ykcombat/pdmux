"""
Copyright 2023-2024 SGLang Team
Licensed under the Apache License, Version 2.0 (the "License");
you may not use this file except in compliance with the License.
You may obtain a copy of the License at

    http://www.apache.org/licenses/LICENSE-2.0

Unless required by applicable law or agreed to in writing, software
distributed under the License is distributed on an "AS IS" BASIS,
WITHOUT WARRANTIES OR CONDITIONS OF ANY KIND, either express or implied.
See the License for the specific language governing permissions and
limitations under the License.
"""

# Adapted from
# https://github.com/vllm-project/vllm/blob/c7f2cf2b7f67bce5842fedfdba508440fe257375/vllm/model_executor/models/llama.py#L1
"""Inference-only LLaMA model compatible with HuggingFace weights."""

from typing import Any, Dict, Iterable, Optional, Tuple

import torch
from torch import nn
from transformers import LlamaConfig
from vllm.distributed import get_tensor_model_parallel_world_size
from vllm.model_executor.layers.rotary_embedding import get_rope
from vllm.model_executor.model_loader.weight_utils import default_weight_loader

from sglang.srt.layers.activation import SiluAndMul
from sglang.srt.layers.layernorm import RMSNorm
from sglang.srt.layers.linear import (
    MergedColumnParallelLinear,
    QKVParallelLinear,
    RowParallelLinear,
)
from sglang.srt.layers.logits_processor import LogitsProcessor, LogitsProcessorOutput
from sglang.srt.layers.pooler import Pooler, PoolingType
from sglang.srt.layers.quantization.base_config import QuantizationConfig
from sglang.srt.layers.radix_attention import RadixAttention
from sglang.srt.layers.torchao_utils import apply_torchao_config_
from sglang.srt.layers.vocab_parallel_embedding import (
    ParallelLMHead,
    VocabParallelEmbedding,
)
from sglang.srt.managers.schedule_batch import global_server_args_dict
from sglang.srt.model_executor.forward_batch_info import ForwardBatch

import time


class LlamaMLP(nn.Module):
    def __init__(
        self,
        hidden_size: int,
        intermediate_size: int,
        hidden_act: str,
        quant_config: Optional[QuantizationConfig] = None,
        prefix: str = "",
    ) -> None:
        super().__init__()
        self.gate_up_proj = MergedColumnParallelLinear(
            hidden_size,
            [intermediate_size] * 2,
            bias=False,
            quant_config=quant_config,
            prefix=f"{prefix}.gate_up_proj",
        )
        self.down_proj = RowParallelLinear(
            intermediate_size,
            hidden_size,
            bias=False,
            quant_config=quant_config,
            prefix=f"{prefix}.down_proj",
        )
        if hidden_act != "silu":
            raise ValueError(
                f"Unsupported activation: {hidden_act}. "
                "Only silu is supported for now."
            )
        self.act_fn = SiluAndMul()

    def forward(self, x):
        gate_up, _ = self.gate_up_proj(x)
        x = self.act_fn(gate_up)
        x, _ = self.down_proj(x)
        return x


class LlamaAttention(nn.Module):
    def __init__(
        self,
        config: LlamaConfig,
        hidden_size: int,
        num_heads: int,
        num_kv_heads: int,
        layer_id: int = 0,
        rope_theta: float = 10000,
        rope_scaling: Optional[Dict[str, Any]] = None,
        rope_is_neox_style: bool = True,
        max_position_embeddings: int = 8192,
        quant_config: Optional[QuantizationConfig] = None,
        prefix: str = "",
    ) -> None:
        super().__init__()
        self.hidden_size = hidden_size
        tp_size = get_tensor_model_parallel_world_size()
        self.total_num_heads = num_heads
        assert self.total_num_heads % tp_size == 0
        self.num_heads = self.total_num_heads // tp_size
        self.total_num_kv_heads = num_kv_heads
        if self.total_num_kv_heads >= tp_size:
            # Number of KV heads is greater than TP size, so we partition
            # the KV heads across multiple tensor parallel GPUs.
            assert self.total_num_kv_heads % tp_size == 0
        else:
            # Number of KV heads is less than TP size, so we replicate
            # the KV heads across multiple tensor parallel GPUs.
            assert tp_size % self.total_num_kv_heads == 0
        self.num_kv_heads = max(1, self.total_num_kv_heads // tp_size)
        # MistralConfig has an optional head_dim introduced by Mistral-Nemo
        self.head_dim = getattr(
            config, "head_dim", self.hidden_size // self.total_num_heads
        )
        self.q_size = self.num_heads * self.head_dim
        self.kv_size = self.num_kv_heads * self.head_dim
        self.scaling = self.head_dim**-0.5
        self.rope_theta = rope_theta
        self.max_position_embeddings = max_position_embeddings

        self.qkv_proj = QKVParallelLinear(
            hidden_size,
            self.head_dim,
            self.total_num_heads,
            self.total_num_kv_heads,
            bias=False,
            quant_config=quant_config,
            prefix=f"{prefix}.qkv_proj",
        )
        self.o_proj = RowParallelLinear(
            self.total_num_heads * self.head_dim,
            hidden_size,
            bias=False,
            quant_config=quant_config,
            prefix=f"{prefix}.o_proj",
        )

        self.rotary_emb = get_rope(
            self.head_dim,
            rotary_dim=self.head_dim,
            max_position=max_position_embeddings,
            base=rope_theta,
            rope_scaling=rope_scaling,
            is_neox_style=rope_is_neox_style,
        )
        self.attn = RadixAttention(
            self.num_heads,
            self.head_dim,
            self.scaling,
            num_kv_heads=self.num_kv_heads,
            layer_id=layer_id,
        )

    def forward(
        self,
        positions: torch.Tensor,
        hidden_states: torch.Tensor,
        forward_batch: ForwardBatch,
    ) -> torch.Tensor:
        qkv, _ = self.qkv_proj(hidden_states)
        q, k, v = qkv.split([self.q_size, self.kv_size, self.kv_size], dim=-1)
        q, k = self.rotary_emb(positions, q, k)
        attn_output = self.attn(q, k, v, forward_batch)
        output, _ = self.o_proj(attn_output)
        return output


class LlamaDecoderLayer(nn.Module):
    def __init__(
        self,
        config: LlamaConfig,
        layer_id: int = 0,
        quant_config: Optional[QuantizationConfig] = None,
        prefix: str = "",
    ) -> None:
        super().__init__()
        self.hidden_size = config.hidden_size
        rope_theta = getattr(config, "rope_theta", 10000)
        rope_scaling = getattr(config, "rope_scaling", None)
        if rope_scaling is not None and getattr(
            config, "original_max_position_embeddings", None
        ):
            rope_scaling["original_max_position_embeddings"] = (
                config.original_max_position_embeddings
            )
        rope_is_neox_style = getattr(config, "rope_is_neox_style", True)
        max_position_embeddings = getattr(config, "max_position_embeddings", 8192)
        self.self_attn = LlamaAttention(
            config=config,
            hidden_size=self.hidden_size,
            num_heads=config.num_attention_heads,
            num_kv_heads=config.num_key_value_heads,
            layer_id=layer_id,
            rope_theta=rope_theta,
            rope_scaling=rope_scaling,
            rope_is_neox_style=rope_is_neox_style,
            max_position_embeddings=max_position_embeddings,
            quant_config=quant_config,
            prefix=f"{prefix}.self_attn",
        )
        self.mlp = LlamaMLP(
            hidden_size=self.hidden_size,
            intermediate_size=config.intermediate_size,
            hidden_act=config.hidden_act,
            quant_config=quant_config,
            prefix=f"{prefix}.mlp",
        )
        self.input_layernorm = RMSNorm(config.hidden_size, eps=config.rms_norm_eps)
        self.post_attention_layernorm = RMSNorm(
            config.hidden_size, eps=config.rms_norm_eps
        )

    def forward(
        self,
        positions: torch.Tensor,
        hidden_states: torch.Tensor,
        forward_batch: ForwardBatch,
        residual: Optional[torch.Tensor],
    ) -> Tuple[torch.Tensor, torch.Tensor]:
        # Self Attention
        if residual is None:
            residual = hidden_states
            hidden_states = self.input_layernorm(hidden_states)
        else:
            hidden_states, residual = self.input_layernorm(hidden_states, residual)
        hidden_states = self.self_attn(
            positions=positions,
            hidden_states=hidden_states,
            forward_batch=forward_batch,
        )

        # Fully Connected
        hidden_states, residual = self.post_attention_layernorm(hidden_states, residual)
        hidden_states = self.mlp(hidden_states)
        return hidden_states, residual


class LlamaModel(nn.Module):
    def __init__(
        self,
        config: LlamaConfig,
        quant_config: Optional[QuantizationConfig] = None,
    ) -> None:
        super().__init__()
        self.config = config
        self.padding_idx = config.pad_token_id
        self.vocab_size = config.vocab_size
        self.embed_tokens = VocabParallelEmbedding(
            config.vocab_size,
            config.hidden_size,
        )
        self.layers = nn.ModuleList(
            [
                LlamaDecoderLayer(
                    config, i, quant_config=quant_config, prefix=f"model.layers.{i}"
                )
                for i in range(config.num_hidden_layers)
            ]
        )
        self.norm = RMSNorm(config.hidden_size, eps=config.rms_norm_eps)

    def forward(
        self,
        input_ids: torch.Tensor,
        positions: torch.Tensor,
        forward_batch: ForwardBatch,
        input_embeds: torch.Tensor = None,
    ):
        if input_embeds is None:
            hidden_states = self.embed_tokens(input_ids)
        else:
            hidden_states = input_embeds
        residual = None
        for i in range(len(self.layers)):
            layer = self.layers[i]
            hidden_states, residual = layer(
                positions,
                hidden_states,
                forward_batch,
                residual,
            )
        hidden_states, _ = self.norm(hidden_states, residual)
        return hidden_states
    
    # def forward(
    #     self,
    #     input_ids: torch.Tensor,
    #     positions: torch.Tensor,
    #     forward_batch: ForwardBatch,
    #     input_embeds: torch.Tensor = None,
    # ):
    #     dur = torch.empty(35)
    #     if input_embeds is None:
    #         tic = time.time()
    #         hidden_states = self.embed_tokens(input_ids)
    #         torch.cuda.synchronize()
    #         ted = time.time()
    #         dur[0] = (ted-tic) * 1000
    #     else:
    #         hidden_states = input_embeds
    #     residual = None
    #     for i in range(len(self.layers)):
    #         layer = self.layers[i]
    #         tic = time.time()
    #         hidden_states, residual = layer(
    #             positions,
    #             hidden_states,
    #             forward_batch,
    #             residual,
    #         )
    #         torch.cuda.synchronize()
    #         ted = time.time()
    #         dur[i + 1] = (ted-tic) * 1000
    #     tic = time.time()
    #     hidden_states, _ = self.norm(hidden_states, residual)
    #     torch.cuda.synchronize()
    #     ted = time.time()
    #     dur[33] = (ted-tic) * 1000
    #     return hidden_states, dur


class LlamaForCausalLM(nn.Module):
    def __init__(
        self,
        config: LlamaConfig,
        quant_config: Optional[QuantizationConfig] = None,
        cache_config=None,
    ) -> None:
        super().__init__()
        self.config = config
        self.quant_config = quant_config
        self.torchao_config = global_server_args_dict["torchao_config"]
        self.model = LlamaModel(config, quant_config=quant_config)
        self.lm_head = ParallelLMHead(config.vocab_size, config.hidden_size)
        self.logits_processor = LogitsProcessor(config)
        self.pooler = Pooler(pooling_type=PoolingType.LAST, normalize=True)

    # @torch.no_grad()
    # def forward(
    #     self,
    #     input_ids: torch.Tensor,
    #     positions: torch.Tensor,
    #     forward_batch: ForwardBatch,
    #     input_embeds: torch.Tensor = None,
    # ):
    #     hidden_states, dur = self.model(input_ids, positions, forward_batch, input_embeds)
    #     tic = time.time()
    #     res = self.logits_processor(
    #         input_ids, hidden_states, self.lm_head.weight, forward_batch
    #     )
    #     torch.cuda.synchronize()
    #     ted = time.time()
    #     dur[34] = (ted-tic) * 1000
    #     return res,dur
    
    @torch.no_grad()
    def forward(
        self,
        input_ids: torch.Tensor,
        positions: torch.Tensor,
        forward_batch: ForwardBatch,
        input_embeds: torch.Tensor = None,
<<<<<<< HEAD
        get_embedding: bool = False,
    ) -> LogitsProcessorOutput:
        hidden_states = self.model(input_ids, positions, forward_batch, input_embeds)
        if not get_embedding:
            return self.logits_processor(
                input_ids, hidden_states, self.lm_head.weight, forward_batch
            )
        else:
            return self.pooler(hidden_states, forward_batch)
=======
    ):
        hidden_states = self.model(input_ids, positions, forward_batch, input_embeds)
        res = self.logits_processor(
            input_ids, hidden_states, self.lm_head.weight, forward_batch
        )
        return res
    
    @torch.no_grad()
    def forward_split_prefill(
        self,
        input_ids: torch.Tensor,
        positions: torch.Tensor,
        forward_batch: ForwardBatch,
        split_index: int,
        input_embeds: torch.Tensor = None
    ) -> Optional[LogitsProcessorOutput]:
        # embed
        if split_index == 0:
            if input_embeds is None:
                forward_batch.hidden_states = self.model.embed_tokens(input_ids)
            else:
                forward_batch.hidden_states = input_embeds            
            return
        # decoder layer
        if split_index < self.config.num_hidden_layers + 1:
            layer = self.model.layers[split_index - 1]
            hidden_states, residual = layer(
                positions,
                forward_batch.hidden_states,
                forward_batch,
                forward_batch.residual,
            )
            forward_batch.hidden_states = hidden_states
            forward_batch.residual = residual
            return
        # norm
        if split_index == self.config.num_hidden_layers + 1:
            hidden_states, _ = self.model.norm(forward_batch.hidden_states, forward_batch.residual)
            forward_batch.hidden_states = hidden_states
            return
        # logits process
        return self.logits_processor(
            input_ids, forward_batch.hidden_states, self.lm_head.weight, forward_batch
        )

>>>>>>> 2cd7ec21

    def get_hidden_dim(self, module_name):
        # return input_dim, output_dim
        if module_name in ["q_proj", "o_proj", "qkv_proj"]:
            return self.config.hidden_size, self.config.hidden_size
        elif module_name in ["kv_proj"]:
            return self.config.hidden_size, self.config.hidden_size // (
                self.config.num_attention_heads // self.config.num_key_value_heads
            )
        elif module_name == "gate_up_proj":
            return self.config.hidden_size, self.config.intermediate_size
        elif module_name == "down_proj":
            return self.config.intermediate_size, self.config.hidden_size
        else:
            raise NotImplementedError()

    def get_module_name(self, name):
        params_mapping = {
            "q_proj": "qkv_proj",
            "k_proj": "qkv_proj",
            "v_proj": "qkv_proj",
            "gate_proj": "gate_up_proj",
            "up_proj": "gate_up_proj",
        }
        return params_mapping.get(name, name)

    def get_module_name_from_weight_name(self, name):
        stacked_params_mapping = [
            # (param_name, shard_name, shard_id, num_shard)
            ("qkv_proj", "q_proj", "q", 3),
            ("qkv_proj", "k_proj", "k", 3),
            ("qkv_proj", "v_proj", "v", 3),
            ("gate_up_proj", "gate_proj", 0, 2),
            ("gate_up_proj", "up_proj", 1, 2),
        ]
        for param_name, weight_name, shard_id, num_shard in stacked_params_mapping:
            if weight_name in name:
                return (
                    name.replace(weight_name, param_name)[: -len(".weight")],
                    num_shard,
                )
        return name[: -len(".weight")], 1

    def get_num_params(self):
        params_dict = dict(self.named_parameters())
        return len(params_dict)

    def load_weights(self, weights: Iterable[Tuple[str, torch.Tensor]]):
        stacked_params_mapping = [
            # (param_name, shard_name, shard_id)
            (".qkv_proj", ".q_proj", "q"),
            (".qkv_proj", ".k_proj", "k"),
            (".qkv_proj", ".v_proj", "v"),
            (".gate_up_proj", ".gate_proj", 0),
            (".gate_up_proj", ".up_proj", 1),
        ]
        params_dict = dict(self.named_parameters())

        for name, loaded_weight in weights:
            if "rotary_emb.inv_freq" in name or "projector" in name:
                continue
            if "rotary_emb.cos_cached" in name or "rotary_emb.sin_cached" in name:
                # Models trained using ColossalAI may include these tensors in
                # the checkpoint. Skip them.
                continue
            if name.startswith("model.vision_tower") and name not in params_dict:
                continue

            for param_name, weight_name, shard_id in stacked_params_mapping:
                if weight_name not in name:
                    continue
                name = name.replace(weight_name, param_name)
                # Skip loading extra bias for GPTQ models.
                if name.endswith(".bias") and name not in params_dict:
                    continue
                param = params_dict[name]
                weight_loader = param.weight_loader
                weight_loader(param, loaded_weight, shard_id)
                break
            else:
                # Skip loading extra bias for GPTQ models.
                if name.endswith(".bias") and name not in params_dict:
                    continue
                # Skip loading kv_scale from ckpts towards new design.
                if name.endswith(".kv_scale") and name not in params_dict:
                    continue
                param = params_dict[name]
                weight_loader = getattr(param, "weight_loader", default_weight_loader)
                weight_loader(param, loaded_weight)

        if (
            hasattr(self.config, "tie_word_embeddings")
            and self.config.tie_word_embeddings
            and "lm_head.weight" in params_dict
        ):
            # Tie output embedding layer to input embedding layer, to solve issues where lm_head.weight is missing
            param = self.lm_head.weight
            weight_loader = getattr(param, "weight_loader", default_weight_loader)
            weight_loader(param, self.model.embed_tokens.weight)

        apply_torchao_config_(self, params_dict, set(["proj.weight"]))


class Phi3ForCausalLM(LlamaForCausalLM):
    pass


EntryClass = [LlamaForCausalLM, Phi3ForCausalLM]<|MERGE_RESOLUTION|>--- conflicted
+++ resolved
@@ -369,7 +369,6 @@
         positions: torch.Tensor,
         forward_batch: ForwardBatch,
         input_embeds: torch.Tensor = None,
-<<<<<<< HEAD
         get_embedding: bool = False,
     ) -> LogitsProcessorOutput:
         hidden_states = self.model(input_ids, positions, forward_batch, input_embeds)
@@ -379,13 +378,7 @@
             )
         else:
             return self.pooler(hidden_states, forward_batch)
-=======
-    ):
-        hidden_states = self.model(input_ids, positions, forward_batch, input_embeds)
-        res = self.logits_processor(
-            input_ids, hidden_states, self.lm_head.weight, forward_batch
-        )
-        return res
+
     
     @torch.no_grad()
     def forward_split_prefill(
@@ -425,7 +418,6 @@
             input_ids, forward_batch.hidden_states, self.lm_head.weight, forward_batch
         )
 
->>>>>>> 2cd7ec21
 
     def get_hidden_dim(self, module_name):
         # return input_dim, output_dim
